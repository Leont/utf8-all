--- conflicted
+++ resolved
@@ -107,16 +107,11 @@
     if (delete $options{':all'}) {
         $options{$_} = 1 for @KNOWN_OPTIONS;
     }
-<<<<<<< HEAD
-    # Only keep known opts
-    for my $o (keys %options) { delete $options{$o} unless grep { /$o/ } @KNOWN_OPTIONS }
-=======
     # only keep known opts
     foreach my $opt (keys %options) {
         delete $options{$opt}
             unless grep { $opt eq $_ } @KNOWN_OPTIONS
     }
->>>>>>> 1da91be9
 
     # Enable features/pragmas in calling package
     my $target = caller;
