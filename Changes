Revision history for Perl module {{$dist->name}}

{{$NEXT}}

<<<<<<< HEAD
    * Only decode @ARGV when loaded from main package     [HayoBaan]
    * Added wrapper for:                                  [HayoBaan]
    * - glob                                              [HayoBaan]
    * - File::Find::find, File::Find::finddepth,          [HayoBaan]
    * - Cwd::cwd Cwd::fastcwd Cwd::getcwd Cwd::fastgetcwd [HayoBaan]
    * - Cwd::abs_path Cwd::realpath Cwd::fast_abs_path    [HayoBaan]
    * Other minor code chages                             [HayoBaan]
=======
0.012     2014-08-03
  - Disable wrapping readdir on Windows [gh-17]
  - Don't ship files with names that aren't portable to Windows [gh-17]
>>>>>>> f674edad

0.011     2013-08-03
  - Only decode readdir entries if utf8::all is in effect [leont]
  - Support direct dirhandles in readdir [leont]

0.010     2013-02-02
  - Don't depend on localizable error strings

0.009     2012-10-27
  - Don't depend on filesystem ordering [leont, GH #14]

0.008     2012-10-24
  - Enable unicode_strings (see perldoc feature) [GH #2]
  - Enable unicode_eval (see perldoc feature) [GH #2]
  - Enable fc (see perldoc fc) [GH #2]
  - Wrap CORE::readdir to provide UTF-8 filenames [GH #11]

0.007     2012-08-01
  - Use version.pm for comparing versions in the test suite
  - Better detection of warnings in t/FATAL_utf8.t
  - Don't fail the test suite if autodie is too old

0.006     2012-07-29
  - Be less strict with detecting fatal UTF-8 error in test suite [GH #12]

0.005     2012-07-29
  - Use Import::Into instead of home-grown "solution" [GH #10]
  - Don't permit running with autodie < 2.12, due to RT #54777 [GH #7]
  - Promote utf8 warnings to fatal errors [GH #1]

0.004     2012-01-04
  - Fix test suite for less current versions of Perl [getty, doherty]

0.003     2011-12-21
  - Internal refactoring
  - Load charnames [sartak]

0.002     2011-04-21
  - Expand test suite slightly

0.001     2011-04-20
  - Split code out of perl5i<|MERGE_RESOLUTION|>--- conflicted
+++ resolved
@@ -2,19 +2,16 @@
 
 {{$NEXT}}
 
-<<<<<<< HEAD
-    * Only decode @ARGV when loaded from main package     [HayoBaan]
-    * Added wrapper for:                                  [HayoBaan]
-    * - glob                                              [HayoBaan]
-    * - File::Find::find, File::Find::finddepth,          [HayoBaan]
-    * - Cwd::cwd Cwd::fastcwd Cwd::getcwd Cwd::fastgetcwd [HayoBaan]
-    * - Cwd::abs_path Cwd::realpath Cwd::fast_abs_path    [HayoBaan]
-    * Other minor code chages                             [HayoBaan]
-=======
+    * Only decode @ARGV when loaded from main package [GH#18] [HayoBaan]
+    * Added wrapper for:                                      [HayoBaan]
+    * - glob                                                  [HayoBaan]
+    * - File::Find::find, File::Find::finddepth,              [HayoBaan]
+    * - Cwd::cwd Cwd::fastcwd Cwd::getcwd Cwd::fastgetcwd     [HayoBaan]
+    * - Cwd::abs_path Cwd::realpath Cwd::fast_abs_path        [HayoBaan]
+
 0.012     2014-08-03
   - Disable wrapping readdir on Windows [gh-17]
   - Don't ship files with names that aren't portable to Windows [gh-17]
->>>>>>> f674edad
 
 0.011     2013-08-03
   - Only decode readdir entries if utf8::all is in effect [leont]
