--- conflicted
+++ resolved
@@ -1,8 +1,9 @@
 package utf8::all;
-
 use strict;
 use warnings;
 use 5.010; # state
+# ABSTRACT: turn on Unicode - all of it
+# VERSION
 
 =head1 SYNOPSIS
 
@@ -20,16 +21,6 @@
 
 =head1 DESCRIPTION
 
-<<<<<<< HEAD
-L<utf8> allows you to write your Perl encoded in UTF-8. That means UTF-8
-strings, variable names, and regular expressions. C<utf8::all> goes further, and
-makes C<@ARGV> encoded in UTF-8 (only when called from the main package),
-and filehandles are opened with UTF-8 encoding
-turned on by default (including STDIN, STDOUT, STDERR), and charnames are
-imported so C<\N{...}> sequences can be used to compile Unicode characters based
-on names. If you I<don't> want UTF-8 for a particular filehandle, you'll have to
-set C<binmode $filehandle>.
-=======
 L<utf8> allows you to write your Perl encoded in UTF-8. That means
 UTF-8 strings, variable names, and regular expressions. C<utf8::all>
 goes further, and makes C<@ARGV> encoded in UTF-8 (when C<utf8::all>
@@ -74,7 +65,6 @@
 To include redefinition of these functions, supply the argument C<Cwd> or C<:All> to the C<use utf8::all> statement.
 
 =back
->>>>>>> 0e9484ad
 
 B<Note:> None of these functions is redefined on windows as the file
 system does not support UTF-8 filenames!
@@ -100,7 +90,6 @@
 =cut
 
 use Import::Into;
-
 use parent qw(Encode charnames utf8 open warnings feature);
 use Symbol qw(qualify_to_ref);
 
@@ -168,21 +157,15 @@
 
     # Make @ARGV utf-8 when called from the main package
     state $have_encoded_argv = 0;
-<<<<<<< HEAD
-    if ($target eq "main" && !$have_encoded_argv++) {
+    if ($target eq 'main' && !$have_encoded_argv++) {
         $_ = Encode::decode('UTF-8' ,$_) for @ARGV;
     }
 
     $^H{'utf8::all'} = 1;
-=======
-    map { $_ = Encode::decode('UTF-8' ,$_) } @ARGV if $target eq "main" && !$have_encoded_argv++;
->>>>>>> 0e9484ad
 
     return;
 }
 
-<<<<<<< HEAD
-=======
 sub _utf8_simple_func {
     my $func = shift;
     my $hints = (caller 1)[10]; # Use caller level 1 because of the added anonymous sub around call
@@ -195,7 +178,6 @@
     }
 }
 
->>>>>>> 0e9484ad
 sub _utf8_readdir(*) { ## no critic (Subroutines::ProhibitSubroutinePrototypes)
     my $pre_handle = shift;
     my $handle = ref($pre_handle) ? $pre_handle : qualify_to_ref($pre_handle, caller);
